/*
 * Copyright (C) 2020 Eric Medvet <eric.medvet@gmail.com> (as eric)
 *
 * This program is free software: you can redistribute it and/or modify it
 * under the terms of the GNU General Public License as published by
 * the Free Software Foundation, either version 3 of the License, or
 * (at your option) any later version.
 *
 *  This program is distributed in the hope that it will be useful, but
 *  WITHOUT ANY WARRANTY; without even the implied warranty of
 *  MERCHANTABILITY or FITNESS FOR A PARTICULAR PURPOSE.
 *  See the GNU General Public License for more details.
 *
 *  You should have received a copy of the GNU General Public License
 *  along with this program.  If not, see <http://www.gnu.org/licenses/>.
 */

package it.units.malelab.jgea;

<<<<<<< HEAD
import it.units.malelab.jgea.core.evolver.*;
import it.units.malelab.jgea.lab.SurrogatePrecisionControl;
import com.google.common.collect.Lists;
import it.units.malelab.jgea.core.Individual;
import it.units.malelab.jgea.problem.synthetic.*;
import it.units.malelab.jgea.representation.tree.Node;
import it.units.malelab.jgea.core.Problem;
import it.units.malelab.jgea.core.ProblemWithValidation;
import it.units.malelab.jgea.representation.sequence.Sequence;
import it.units.malelab.jgea.lab.FitnessSharingDivideAndConquerEvolver;
import it.units.malelab.jgea.lab.biased.BiasedGenerator;
import it.units.malelab.jgea.lab.biased.Filler;
import it.units.malelab.jgea.lab.biased.Percentile;
import it.units.malelab.jgea.lab.biased.PercentileProportional;
import it.units.malelab.jgea.core.evolver.stopcondition.ElapsedTime;
import it.units.malelab.jgea.core.evolver.stopcondition.FitnessEvaluations;
import it.units.malelab.jgea.core.evolver.stopcondition.PerfectFitness;
import it.units.malelab.jgea.core.fitness.ClassificationFitness;
import it.units.malelab.jgea.core.function.Function;
import it.units.malelab.jgea.core.function.Reducer;
import it.units.malelab.jgea.representation.sequence.bit.BitString;
import it.units.malelab.jgea.representation.sequence.bit.BitStringFactory;
=======
import com.google.common.collect.Range;
import it.units.malelab.jgea.core.Individual;
import it.units.malelab.jgea.core.Problem;
import it.units.malelab.jgea.core.evolver.*;
import it.units.malelab.jgea.core.evolver.stopcondition.Iterations;
import it.units.malelab.jgea.core.evolver.stopcondition.TargetFitness;
import it.units.malelab.jgea.core.fitness.SymbolicRegressionFitness;
>>>>>>> b8f256c6
import it.units.malelab.jgea.core.listener.Listener;
import it.units.malelab.jgea.core.listener.PrintStreamListener;
import it.units.malelab.jgea.core.listener.collector.*;
import it.units.malelab.jgea.core.order.ParetoDominance;
import it.units.malelab.jgea.core.order.PartialComparator;
import it.units.malelab.jgea.core.selector.Tournament;
import it.units.malelab.jgea.core.selector.Worst;
import it.units.malelab.jgea.core.util.Misc;
import it.units.malelab.jgea.problem.booleanfunction.EvenParity;
import it.units.malelab.jgea.problem.symbolicregression.AbstractRegressionProblemProblemWithValidation;
import it.units.malelab.jgea.problem.symbolicregression.FormulaMapper;
import it.units.malelab.jgea.problem.symbolicregression.MathUtils;
import it.units.malelab.jgea.problem.symbolicregression.Nguyen7;
import it.units.malelab.jgea.problem.symbolicregression.element.Element;
import it.units.malelab.jgea.problem.synthetic.LinearPoints;
import it.units.malelab.jgea.problem.synthetic.OneMax;
import it.units.malelab.jgea.representation.grammar.GrammarBasedProblem;
import it.units.malelab.jgea.representation.grammar.cfggp.RampedHalfAndHalf;
import it.units.malelab.jgea.representation.grammar.cfggp.StandardTreeCrossover;
import it.units.malelab.jgea.representation.grammar.cfggp.StandardTreeMutation;
<<<<<<< HEAD
import it.units.malelab.jgea.problem.booleanfunction.EvenParity;
import it.units.malelab.jgea.problem.booleanfunction.element.Element;
import it.units.malelab.jgea.problem.classification.BinaryRegexClassification;
import it.units.malelab.jgea.problem.classification.RegexClassification;
import it.units.malelab.jgea.problem.extraction.AbstractExtractionProblem;
import it.units.malelab.jgea.problem.extraction.BinaryRegexExtraction;
import it.units.malelab.jgea.problem.extraction.ExtractionFitness;
import it.units.malelab.jgea.representation.grammar.RegexGrammar;
import it.units.malelab.jgea.representation.grammar.ge.StandardGEMapper;
import it.units.malelab.jgea.representation.grammar.ge.WeightedHierarchicalMapper;
import it.units.malelab.jgea.problem.surrogate.ControlledPrecisionProblem;
import it.units.malelab.jgea.problem.symbolicregression.AbstractSymbolicRegressionProblem;
import it.units.malelab.jgea.problem.symbolicregression.Pagie1;
=======
import it.units.malelab.jgea.representation.sequence.Sequence;
import it.units.malelab.jgea.representation.sequence.UniformCrossover;
import it.units.malelab.jgea.representation.sequence.bit.BitFlipMutation;
import it.units.malelab.jgea.representation.sequence.bit.BitString;
import it.units.malelab.jgea.representation.sequence.bit.BitStringFactory;
import it.units.malelab.jgea.representation.sequence.numeric.GaussianMutation;
import it.units.malelab.jgea.representation.sequence.numeric.GeometricCrossover;
import it.units.malelab.jgea.representation.sequence.numeric.UniformDoubleSequenceFactory;
import it.units.malelab.jgea.representation.tree.Node;
>>>>>>> b8f256c6

import java.io.FileNotFoundException;
import java.io.IOException;
import java.util.Collection;
import java.util.List;
import java.util.Map;
import java.util.Random;
import java.util.concurrent.ExecutionException;
import java.util.function.Function;
import java.util.stream.Collectors;

/**
 * @author eric
 */
public class Example extends Worker {

  public Example(String[] args) throws FileNotFoundException {
    super(args);
  }

  public static void main(String[] args) throws FileNotFoundException {
    new Example(args);
  }

  @Override
  public void run() {
<<<<<<< HEAD
    try {
      //tunablePagie1CFGGP(executorService);
      linearPointsDE(executorService);
      //sphereDE(executorService);
      //linearPointsCMAES(executorService);
      //sphereCMAES(executorService);
      //rastriginCMAES(executorService);
      //treeSizeBiasedGenerator(executorService);
      //textBiasedGenerator(executorService);
      //parityGE(executorService, "whge");
      //parity(executorService);
      //parityEnforcedDiversity(executorService);
      //parityGE(executorService, "ge");
      //parityGE(executorService, "whge");
      //parityDCGE(executorService, "whge");
      //binaryRegexStandard(executorService);
      //binaryRegexDC(executorService);
      //binaryRegexFSDC(executorService);
      //binaryRegexExtractionStandard(executorService);
    } catch (IOException | InterruptedException | ExecutionException ex) {
      Logger.getLogger(Example.class.getName()).log(Level.SEVERE, null, ex);
      ex.printStackTrace();
    }
  }

  private void tunablePagie1CFGGP(ExecutorService executor) throws IOException, InterruptedException, ExecutionException {
    //GrammarBasedProblem<String, Node<Element>, Double> p = new Pagie1();
    AbstractSymbolicRegressionProblem op = new Pagie1();
    ControlledPrecisionProblem p = new ControlledPrecisionProblem<>(
            op,
            new SurrogatePrecisionControl.HistoricAvgDistanceRatio<>(
                    0.5d, 5,
                    new TreeLeaves<>(new Edit<it.units.malelab.jgea.problem.symbolicregression.element.Element>()),
                    100
            )
    );
    MutationOnly<Node<String>, Node<it.units.malelab.jgea.problem.symbolicregression.element.Element>, Double> ea = new MutationOnly<>(
            500,
            new RampedHalfAndHalf(3, 12, op.getGrammar()),
            new ComparableRanker(new FitnessComparator(Function.identity())),
            op.getSolutionMapper(),
            new StandardTreeMutation(12, op.getGrammar()),
            Lists.newArrayList(new FitnessEvaluations(20000)),
            10000,
            false
    );
    Random random = new Random(1);
    ea.solve(p, random, executor, Listener.onExecutor(listener(
            new Basic(),
            new Population(),
            new BestInfo<>("%5.3f"),
            new FunctionOfBest<>("actual.fitness", (Function) p.getInnerProblem().getFitnessFunction(), "%5.3f"),
            new FunctionOfEvent("history.avg.precision", (e, l) -> p.getController().getHistory().stream().mapToDouble((o) -> ((Double) ((Pair) o).second()).doubleValue()).average().orElse(Double.NaN), "%5.3f")
    ), executor));
  }

  private void linearPointsDE(ExecutorService executor) throws IOException, InterruptedException, ExecutionException {
    Problem<double[], Double> problem = new LinearPoints();
    DifferentialEvolution<Double> de = new DifferentialEvolution<>(
            100, 4,
            0.8, 0.5,
            16,
            5d, 10d,
            new ComparableRanker(new FitnessComparator(Function.identity())),
            Lists.newArrayList(new FitnessEvaluations(5000)), 10000);
    Random random = new Random(1);
    de.solve(problem, random, executor, Listener.onExecutor(listener(new Basic(),
            new Population(),
            new BestInfo<>((Function) problem.getFitnessFunction(), "%5.3f"),
            new BestPrinter(new DoubleArrayPrinter("%+3.1f"), "%s")
    ), executor));
  }

  private void sphereDE(ExecutorService executor) throws IOException, InterruptedException, ExecutionException {
    Problem<double[], Double> problem = new Sphere();
    DifferentialEvolution<Double> de = new DifferentialEvolution<>(
            100, 4,
            0.8, 0.5,
            16,
            5d, 10d,
            new ComparableRanker(new FitnessComparator(Function.identity())),
            Lists.newArrayList(new FitnessEvaluations(5000)), 10000);
    Random random = new Random(1);
    de.solve(problem, random, executor, Listener.onExecutor(listener(new Basic(),
            new Population(),
            new BestInfo<>((Function) problem.getFitnessFunction(), "%5.3f"),
            new BestPrinter(new DoubleArrayPrinter("%+3.1f"), "%s")
    ), executor));
  }

  private void linearPointsCMAES(ExecutorService executor) throws IOException, InterruptedException, ExecutionException {
    Problem<double[], Double> problem = new LinearPoints();
    Random random = new Random(1);
    // identity function
    Function<Sequence<Double>, double[]> mapper = (genotype, listener) -> {
      final double[] solution = new double[genotype.size()];
      for (int i = 0; i < genotype.size(); i++) {
        solution[i] = genotype.get(i);
      }
      return solution;
    };
    CovarianceMatrixAdaptationES<double[], Double> cmaes = new CovarianceMatrixAdaptationES<>(
            16,
            5d, 10d,
            new ComparableRanker(new FitnessComparator(Function.identity())),
            mapper,
            Lists.newArrayList(new  FitnessEvaluations(5000)),
            10000);
    cmaes.solve(problem, random, executor, Listener.onExecutor(listener(new Basic(),
            new Population(),
            new BestInfo<>((Function) problem.getFitnessFunction(), "%5.3f"),
            new BestPrinter(new DoubleArrayPrinter("%+3.1f"), "%s")
    ), executor));
  }

  private void sphereCMAES(ExecutorService executor) throws IOException, InterruptedException, ExecutionException {
    Problem<double[], Double> problem = new Sphere();
    Random random = new Random(1);
    // identity function
    Function<Sequence<Double>, double[]> mapper = (genotype, listener) -> {
      final double[] solution = new double[genotype.size()];
      for (int i = 0; i < genotype.size(); i++) {
        solution[i] = genotype.get(i);
      }
      return solution;
    };
    CovarianceMatrixAdaptationES<double[], Double> cmaes = new CovarianceMatrixAdaptationES<>(
            16,
            -10, 10,
            new ComparableRanker(new FitnessComparator(Function.identity())),
            mapper,
            Lists.newArrayList(new  FitnessEvaluations(5000)),
            10000);
    cmaes.solve(problem, random, executor, Listener.onExecutor(listener(new Basic(),
            new Population(),
            new BestInfo<>((Function) problem.getFitnessFunction(), "%5.3f"),
            new BestPrinter(new DoubleArrayPrinter("%+3.1f"), "%s")
    ), executor));
  }

  private void rastriginCMAES(ExecutorService executor) throws IOException, InterruptedException, ExecutionException {
    Problem<double[], Double> problem = new Rastrigin();
    Random random = new Random(1);
    // identity function
    Function<Sequence<Double>, double[]> mapper = (genotype, listener) -> {
      final double[] solution = new double[genotype.size()];
      for (int i = 0; i < genotype.size(); i++) {
        solution[i] = genotype.get(i);
      }
      return solution;
    };
    CovarianceMatrixAdaptationES<double[], Double> cmaes = new CovarianceMatrixAdaptationES<>(
            16,
            -5.12, 5.12,
            new ComparableRanker(new FitnessComparator(Function.identity())),
            mapper,
            Lists.newArrayList(new  FitnessEvaluations(5000)),
            10000);
    cmaes.solve(problem, random, executor, Listener.onExecutor(listener(new Basic(),
            new Population(),
            new BestInfo<>((Function) problem.getFitnessFunction(), "%5.3f"),
            new BestPrinter(new DoubleArrayPrinter("%+3.1f"), "%s")
    ), executor));
  }

  private void treeSizeBiasedGenerator(ExecutorService executor) throws IOException, InterruptedException, ExecutionException {
    GrammarBasedProblem<Boolean, Node<Boolean>, Double> p = new TreeSize(2, 1);
    System.out.println(p.getGrammar());
    BiasedGenerator<Boolean, Node<Boolean>, Double> bg = new BiasedGenerator<>(
            new Filler<>(10, new Percentile<>(0.2f)),
            //new Uniform<>(),
            0, 0, 100, 1, 10,
            Lists.newArrayList(new FitnessEvaluations(10000)),
            10000);
    Random random = new Random(1);
    bg.solve(p, random, executor, Listener.onExecutor(listener(
            new Basic(),
            new Population(),
            new BestInfo<>("%8.6f")
    ), executor));
  }

  private void textBiasedGenerator(ExecutorService executor) throws IOException, InterruptedException, ExecutionException {
    GrammarBasedProblem<String, String, Double> p = new Text("Hello World!");
    System.out.println(p.getGrammar());
    BiasedGenerator<String, String, Double> bg = new BiasedGenerator<>(
            //new Filler<>(10, new Percentile<>(0.1f)),
            new Filler<>(10, new PercentileProportional(0.01f)),
            //new Uniform<>(),
            4, 4, 100, 1, 20,
            Lists.newArrayList(new FitnessEvaluations(10000)),
            10000);
    Random random = new Random(1);
    bg.solve(p, random, executor, Listener.onExecutor(listener(
            new Basic(),
            new Population(),
            new BestInfo<>("%8.6f"),
            new BestPrinter(null, "%s")
    ), executor));
  }

  private void parity(ExecutorService executor) throws IOException, InterruptedException, ExecutionException {
    final GrammarBasedProblem<String, List<Node<Element>>, Double> p = new EvenParity(8);
    Map<GeneticOperator<Node<String>>, Double> operators = new LinkedHashMap<>();
    operators.put(new StandardTreeMutation<>(12, p.getGrammar()), 0.2d);
    operators.put(new StandardTreeCrossover<>(12), 0.8d);
    StandardEvolver<Node<String>, List<Node<Element>>, Double> evolver = new StandardEvolver<>(
            100,
            new RampedHalfAndHalf<>(3, 12, p.getGrammar()),
            new ComparableRanker(new FitnessComparator<>(Function.identity())),
            p.getSolutionMapper(),
            operators,
            new Tournament<>(3),
            new Worst<>(),
            500,
            true,
            Lists.newArrayList(new FitnessEvaluations(10000), new PerfectFitness<>(p.getFitnessFunction())),
            10000,
            false
    );
=======
    //runOneMax();
    //runLinearPoints();
    //runGrammarBasedSymbolicRegression();
    //runGrammarBasedSymbolicRegressionMO();
    runGrammarBasedParity();
  }

  public void runLinearPoints() {
>>>>>>> b8f256c6
    Random r = new Random(1);
    Problem<Sequence<Double>, Double> p = new LinearPoints();
    List<Evolver<Sequence<Double>, Sequence<Double>, Double>> evolvers = List.of(
        new RandomSearch<>(
            Function.identity(),
            new UniformDoubleSequenceFactory(0, 1, 10),
            PartialComparator.from(Double.class).on(Individual::getFitness)
        ),
        new RandomWalk<>(
            Function.identity(),
            new UniformDoubleSequenceFactory(0, 1, 10),
            PartialComparator.from(Double.class).on(Individual::getFitness),
            new GaussianMutation(0.01d)
        ),
        new StandardEvolver<>(
            Function.identity(),
            new UniformDoubleSequenceFactory(0, 1, 10),
            PartialComparator.from(Double.class).on(Individual::getFitness),
            100,
            Map.of(new GeometricCrossover(Range.open(-1d, 2d)).andThen(new GaussianMutation(0.01)), 1d),
            new Tournament(5),
            new Worst(),
            100,
            true
        )
    );
    for (Evolver<Sequence<Double>, Sequence<Double>, Double> evolver : evolvers) {
      System.out.println(evolver.getClass().getSimpleName());
      try {
        Collection<Sequence<Double>> solutions = evolver.solve(
            p.getFitnessFunction(),
            new TargetFitness<>(0d).or(new Iterations(100)),
            r,
            executorService,
            listener(
                new Basic(),
                new Population(),
                new Diversity(),
                new BestInfo("%5.3f"),
                new FunctionOfOneBest<>(i -> List.of(new Item(
                    "solution",
                    i.getSolution().stream().map(d -> String.format("%5.2f", d)).collect(Collectors.joining(",")),
                    "%s")))
            ));
        System.out.printf("Found %d solutions with %s.%n", solutions.size(), evolver.getClass().getSimpleName());
      } catch (InterruptedException | ExecutionException e) {
        e.printStackTrace();
      }
    }
  }

  public void runOneMax() {
    Random r = new Random(1);
    Problem<BitString, Double> p = new OneMax();
    List<Evolver<BitString, BitString, Double>> evolvers = List.of(
        new RandomSearch<>(
            Function.identity(),
            new BitStringFactory(100),
            PartialComparator.from(Double.class).on(Individual::getFitness)
        ),
        new RandomWalk<>(
            Function.identity(),
            new BitStringFactory(100),
            PartialComparator.from(Double.class).on(Individual::getFitness),
            new BitFlipMutation(0.01d)
        ),
        new StandardEvolver<>(
            Function.identity(),
            new BitStringFactory(100),
            PartialComparator.from(Double.class).on(Individual::getFitness),
            100,
            Map.of(
                new UniformCrossover<>(Boolean.class), 0.8d,
                new BitFlipMutation(0.01d), 0.2d
            ),
            new Tournament(5),
            new Worst(),
            100,
            true
        ),
        new StandardWithEnforcedDiversity<>(
            Function.identity(),
            new BitStringFactory(100),
            PartialComparator.from(Double.class).on(Individual::getFitness),
            100,
            Map.of(
                new UniformCrossover<>(Boolean.class), 0.8d,
                new BitFlipMutation(0.01d), 0.2d
            ),
            new Tournament(5),
            new Worst(),
            100,
            true,
            100
        )
    );
    for (Evolver<BitString, BitString, Double> evolver : evolvers) {
      System.out.println(evolver.getClass().getSimpleName());
      try {
        Collection<BitString> solutions = evolver.solve(
            Misc.cached(p.getFitnessFunction(), 10000),
            new TargetFitness<>(0d).or(new Iterations(1000)),
            r,
            executorService,
            listener(
                new Basic(),
                new Population(),
                new BestInfo("%5.3f"),
                new BestPrinter(BestPrinter.Part.GENOTYPE)
            ));
        System.out.printf("Found %d solutions with %s.%n", solutions.size(), evolver.getClass().getSimpleName());
      } catch (InterruptedException | ExecutionException e) {
        e.printStackTrace();
      }
    }
  }

  public void runGrammarBasedSymbolicRegression() {
    Random r = new Random(1);
    AbstractRegressionProblemProblemWithValidation p;
    try {
      p = new Nguyen7(1);
    } catch (IOException e) {
      System.err.println(String.format("Cannot load problem due to %s", e));
      return;
    }
    List<Evolver<Node<String>, Node<Element>, Double>> evolvers = List.of(
        new StandardEvolver<>(
            new FormulaMapper().andThen(MathUtils.linearScaler((SymbolicRegressionFitness) p.getFitnessFunction())),
            new RampedHalfAndHalf<>(3, 12, p.getGrammar()),
            PartialComparator.from(Double.class).on(Individual::getFitness),
            100,
            Map.of(
                new StandardTreeCrossover<>(12), 0.8d,
                new StandardTreeMutation<>(12, p.getGrammar()), 0.2d
            ),
            new Tournament(5),
            new Worst(),
            100,
            true
        ),
        new StandardWithEnforcedDiversity<>(
            new FormulaMapper().andThen(MathUtils.linearScaler((SymbolicRegressionFitness) p.getFitnessFunction())),
            new RampedHalfAndHalf<>(3, 12, p.getGrammar()).withOptimisticUniqueness(100),
            PartialComparator.from(Double.class).on(Individual::getFitness),
            100,
            Map.of(
                new StandardTreeCrossover<>(12), 0.8d,
                new StandardTreeMutation<>(12, p.getGrammar()), 0.2d
            ),
            new Tournament(5),
            new Worst(),
            100,
            true,
            1000
        )
    );
    for (Evolver<Node<String>, Node<Element>, Double> evolver : evolvers) {
      System.out.println(evolver.getClass().getSimpleName());
      try {
        Collection<Node<Element>> solutions = evolver.solve(
            Misc.cached(p.getFitnessFunction(), 10000),
            new TargetFitness<>(0d).or(new Iterations(100)),
            r,
            executorService,
            listener(
                new Basic(),
                new Population(),
                new Diversity(),
                new BestInfo("%5.3f"),
                new FunctionOfOneBest<>(i -> List.of(new Item(
                    "validation.fitness",
                    p.getValidationFunction().apply(i.getSolution()),
                    "%5.3f"
                ))),
                new BestPrinter(BestPrinter.Part.SOLUTION)
            ));
        System.out.printf("Found %d solutions with %s.%n", solutions.size(), evolver.getClass().getSimpleName());
      } catch (InterruptedException | ExecutionException e) {
        e.printStackTrace();
      }
    }
  }

  public void runGrammarBasedSymbolicRegressionMO() {
    Random r = new Random(1);
    AbstractRegressionProblemProblemWithValidation p;
    try {
      p = new Nguyen7(1);
    } catch (IOException e) {
      System.err.println(String.format("Cannot load problem due to %s", e));
      return;
    }
    List<Evolver<Node<String>, Node<Element>, List<Double>>> evolvers = List.of(
        /*new StandardEvolver<>(
            new FormulaMapper(),
            new RampedHalfAndHalf<>(3, 12, p.getGrammar()),
            new ParetoDominance<>(Double.class).on(i -> i.getFitness()),
            100,
            Map.of(
                new StandardTreeCrossover<>(12), 0.8d,
                new StandardTreeMutation<>(12, p.getGrammar()), 0.2d
            ),
            new Tournament(5),
            new Worst(),
            100,
            true
        ),*/
        new StandardWithEnforcedDiversity<>(
            new FormulaMapper().andThen(MathUtils.linearScaler((SymbolicRegressionFitness) p.getFitnessFunction())),
            new RampedHalfAndHalf<>(3, 12, p.getGrammar()).withOptimisticUniqueness(100),
            new ParetoDominance<>(Double.class).on(Individual::getFitness),
            100,
            Map.of(
                new StandardTreeCrossover<>(12), 0.8d,
                new StandardTreeMutation<>(12, p.getGrammar()), 0.2d
            ),
            new Tournament(5),
            new Worst(),
            100,
            true,
            1000
        )
    );
    for (Evolver<Node<String>, Node<Element>, List<Double>> evolver : evolvers) {
      System.out.println(evolver.getClass().getSimpleName());
      try {
        Collection<Node<Element>> solutions = evolver.solve(
            n -> List.of(
                p.getFitnessFunction().apply(n),
                (double) n.size()
            ),
            new Iterations(3),
            r,
            executorService,
            listener(
                new Basic(),
                new Population(),
                new Diversity(),
                new BestInfo("%5.3f", "%2.0f"),
                new FunctionOfFirsts<>(bests -> List.of(new Item("firsts.fitnesses", bests.stream().map(i -> i.getFitness().toString()).collect(Collectors.joining(", ")), "%s"))),
                new FunctionOfOneBest<>(i -> List.of(new Item(
                    "validation.fitness",
                    p.getValidationFunction().apply(i.getSolution()),
                    "%5.3f"
                ))),
                new BestPrinter(BestPrinter.Part.SOLUTION)
            ));
        System.out.printf("Found %d solutions with %s.%n", solutions.size(), evolver.getClass().getSimpleName());
      } catch (InterruptedException | ExecutionException e) {
        e.printStackTrace();
      }
    }
  }

  public void runGrammarBasedParity() {
    Random r = new Random(1);
    GrammarBasedProblem<String, List<Node<it.units.malelab.jgea.problem.booleanfunction.element.Element>>, Double> p;
    try {
      p = new EvenParity(8);
    } catch (IOException e) {
      System.err.println(String.format("Cannot load problem due to %s", e));
      return;
    }
    Evolver<Node<String>, List<Node<it.units.malelab.jgea.problem.booleanfunction.element.Element>>, Double> evolver = new StandardEvolver<>(
        new it.units.malelab.jgea.problem.booleanfunction.FormulaMapper(),
        new RampedHalfAndHalf<>(3, 12, p.getGrammar()),
        PartialComparator.from(Double.class).on(Individual::getFitness),
        100,
        Map.of(
            new StandardTreeCrossover<>(12), 0.8d,
            new StandardTreeMutation<>(12, p.getGrammar()), 0.2d
        ),
        new Tournament(3),
        new Worst(),
        100,
        true
    );
    try {
      Collection<List<Node<it.units.malelab.jgea.problem.booleanfunction.element.Element>>> solutions = evolver.solve(
          Misc.cached(p.getFitnessFunction(), 10000),
          new Iterations(100),
          r,
          executorService,
          Listener.onExecutor(new PrintStreamListener<>(
              System.out, true, 10, " ", "|",
              new Basic(),
              new Population(),
              new Diversity(),
              new BestInfo("%5.3f")
          ), executorService)
      );
      System.out.printf("Found %d solutions with %s.%n", solutions.size(), evolver.getClass().getSimpleName());
    } catch (InterruptedException | ExecutionException e) {
      e.printStackTrace();
    }
  }

}<|MERGE_RESOLUTION|>--- conflicted
+++ resolved
@@ -17,30 +17,6 @@
 
 package it.units.malelab.jgea;
 
-<<<<<<< HEAD
-import it.units.malelab.jgea.core.evolver.*;
-import it.units.malelab.jgea.lab.SurrogatePrecisionControl;
-import com.google.common.collect.Lists;
-import it.units.malelab.jgea.core.Individual;
-import it.units.malelab.jgea.problem.synthetic.*;
-import it.units.malelab.jgea.representation.tree.Node;
-import it.units.malelab.jgea.core.Problem;
-import it.units.malelab.jgea.core.ProblemWithValidation;
-import it.units.malelab.jgea.representation.sequence.Sequence;
-import it.units.malelab.jgea.lab.FitnessSharingDivideAndConquerEvolver;
-import it.units.malelab.jgea.lab.biased.BiasedGenerator;
-import it.units.malelab.jgea.lab.biased.Filler;
-import it.units.malelab.jgea.lab.biased.Percentile;
-import it.units.malelab.jgea.lab.biased.PercentileProportional;
-import it.units.malelab.jgea.core.evolver.stopcondition.ElapsedTime;
-import it.units.malelab.jgea.core.evolver.stopcondition.FitnessEvaluations;
-import it.units.malelab.jgea.core.evolver.stopcondition.PerfectFitness;
-import it.units.malelab.jgea.core.fitness.ClassificationFitness;
-import it.units.malelab.jgea.core.function.Function;
-import it.units.malelab.jgea.core.function.Reducer;
-import it.units.malelab.jgea.representation.sequence.bit.BitString;
-import it.units.malelab.jgea.representation.sequence.bit.BitStringFactory;
-=======
 import com.google.common.collect.Range;
 import it.units.malelab.jgea.core.Individual;
 import it.units.malelab.jgea.core.Problem;
@@ -48,7 +24,6 @@
 import it.units.malelab.jgea.core.evolver.stopcondition.Iterations;
 import it.units.malelab.jgea.core.evolver.stopcondition.TargetFitness;
 import it.units.malelab.jgea.core.fitness.SymbolicRegressionFitness;
->>>>>>> b8f256c6
 import it.units.malelab.jgea.core.listener.Listener;
 import it.units.malelab.jgea.core.listener.PrintStreamListener;
 import it.units.malelab.jgea.core.listener.collector.*;
@@ -65,25 +40,12 @@
 import it.units.malelab.jgea.problem.symbolicregression.element.Element;
 import it.units.malelab.jgea.problem.synthetic.LinearPoints;
 import it.units.malelab.jgea.problem.synthetic.OneMax;
+import it.units.malelab.jgea.problem.synthetic.Rastrigin;
+import it.units.malelab.jgea.problem.synthetic.Sphere;
 import it.units.malelab.jgea.representation.grammar.GrammarBasedProblem;
 import it.units.malelab.jgea.representation.grammar.cfggp.RampedHalfAndHalf;
 import it.units.malelab.jgea.representation.grammar.cfggp.StandardTreeCrossover;
 import it.units.malelab.jgea.representation.grammar.cfggp.StandardTreeMutation;
-<<<<<<< HEAD
-import it.units.malelab.jgea.problem.booleanfunction.EvenParity;
-import it.units.malelab.jgea.problem.booleanfunction.element.Element;
-import it.units.malelab.jgea.problem.classification.BinaryRegexClassification;
-import it.units.malelab.jgea.problem.classification.RegexClassification;
-import it.units.malelab.jgea.problem.extraction.AbstractExtractionProblem;
-import it.units.malelab.jgea.problem.extraction.BinaryRegexExtraction;
-import it.units.malelab.jgea.problem.extraction.ExtractionFitness;
-import it.units.malelab.jgea.representation.grammar.RegexGrammar;
-import it.units.malelab.jgea.representation.grammar.ge.StandardGEMapper;
-import it.units.malelab.jgea.representation.grammar.ge.WeightedHierarchicalMapper;
-import it.units.malelab.jgea.problem.surrogate.ControlledPrecisionProblem;
-import it.units.malelab.jgea.problem.symbolicregression.AbstractSymbolicRegressionProblem;
-import it.units.malelab.jgea.problem.symbolicregression.Pagie1;
-=======
 import it.units.malelab.jgea.representation.sequence.Sequence;
 import it.units.malelab.jgea.representation.sequence.UniformCrossover;
 import it.units.malelab.jgea.representation.sequence.bit.BitFlipMutation;
@@ -93,7 +55,6 @@
 import it.units.malelab.jgea.representation.sequence.numeric.GeometricCrossover;
 import it.units.malelab.jgea.representation.sequence.numeric.UniformDoubleSequenceFactory;
 import it.units.malelab.jgea.representation.tree.Node;
->>>>>>> b8f256c6
 
 import java.io.FileNotFoundException;
 import java.io.IOException;
@@ -120,237 +81,16 @@
 
   @Override
   public void run() {
-<<<<<<< HEAD
-    try {
-      //tunablePagie1CFGGP(executorService);
-      linearPointsDE(executorService);
-      //sphereDE(executorService);
-      //linearPointsCMAES(executorService);
-      //sphereCMAES(executorService);
-      //rastriginCMAES(executorService);
-      //treeSizeBiasedGenerator(executorService);
-      //textBiasedGenerator(executorService);
-      //parityGE(executorService, "whge");
-      //parity(executorService);
-      //parityEnforcedDiversity(executorService);
-      //parityGE(executorService, "ge");
-      //parityGE(executorService, "whge");
-      //parityDCGE(executorService, "whge");
-      //binaryRegexStandard(executorService);
-      //binaryRegexDC(executorService);
-      //binaryRegexFSDC(executorService);
-      //binaryRegexExtractionStandard(executorService);
-    } catch (IOException | InterruptedException | ExecutionException ex) {
-      Logger.getLogger(Example.class.getName()).log(Level.SEVERE, null, ex);
-      ex.printStackTrace();
-    }
-  }
-
-  private void tunablePagie1CFGGP(ExecutorService executor) throws IOException, InterruptedException, ExecutionException {
-    //GrammarBasedProblem<String, Node<Element>, Double> p = new Pagie1();
-    AbstractSymbolicRegressionProblem op = new Pagie1();
-    ControlledPrecisionProblem p = new ControlledPrecisionProblem<>(
-            op,
-            new SurrogatePrecisionControl.HistoricAvgDistanceRatio<>(
-                    0.5d, 5,
-                    new TreeLeaves<>(new Edit<it.units.malelab.jgea.problem.symbolicregression.element.Element>()),
-                    100
-            )
-    );
-    MutationOnly<Node<String>, Node<it.units.malelab.jgea.problem.symbolicregression.element.Element>, Double> ea = new MutationOnly<>(
-            500,
-            new RampedHalfAndHalf(3, 12, op.getGrammar()),
-            new ComparableRanker(new FitnessComparator(Function.identity())),
-            op.getSolutionMapper(),
-            new StandardTreeMutation(12, op.getGrammar()),
-            Lists.newArrayList(new FitnessEvaluations(20000)),
-            10000,
-            false
-    );
-    Random random = new Random(1);
-    ea.solve(p, random, executor, Listener.onExecutor(listener(
-            new Basic(),
-            new Population(),
-            new BestInfo<>("%5.3f"),
-            new FunctionOfBest<>("actual.fitness", (Function) p.getInnerProblem().getFitnessFunction(), "%5.3f"),
-            new FunctionOfEvent("history.avg.precision", (e, l) -> p.getController().getHistory().stream().mapToDouble((o) -> ((Double) ((Pair) o).second()).doubleValue()).average().orElse(Double.NaN), "%5.3f")
-    ), executor));
-  }
-
-  private void linearPointsDE(ExecutorService executor) throws IOException, InterruptedException, ExecutionException {
-    Problem<double[], Double> problem = new LinearPoints();
-    DifferentialEvolution<Double> de = new DifferentialEvolution<>(
-            100, 4,
-            0.8, 0.5,
-            16,
-            5d, 10d,
-            new ComparableRanker(new FitnessComparator(Function.identity())),
-            Lists.newArrayList(new FitnessEvaluations(5000)), 10000);
-    Random random = new Random(1);
-    de.solve(problem, random, executor, Listener.onExecutor(listener(new Basic(),
-            new Population(),
-            new BestInfo<>((Function) problem.getFitnessFunction(), "%5.3f"),
-            new BestPrinter(new DoubleArrayPrinter("%+3.1f"), "%s")
-    ), executor));
-  }
-
-  private void sphereDE(ExecutorService executor) throws IOException, InterruptedException, ExecutionException {
-    Problem<double[], Double> problem = new Sphere();
-    DifferentialEvolution<Double> de = new DifferentialEvolution<>(
-            100, 4,
-            0.8, 0.5,
-            16,
-            5d, 10d,
-            new ComparableRanker(new FitnessComparator(Function.identity())),
-            Lists.newArrayList(new FitnessEvaluations(5000)), 10000);
-    Random random = new Random(1);
-    de.solve(problem, random, executor, Listener.onExecutor(listener(new Basic(),
-            new Population(),
-            new BestInfo<>((Function) problem.getFitnessFunction(), "%5.3f"),
-            new BestPrinter(new DoubleArrayPrinter("%+3.1f"), "%s")
-    ), executor));
-  }
-
-  private void linearPointsCMAES(ExecutorService executor) throws IOException, InterruptedException, ExecutionException {
-    Problem<double[], Double> problem = new LinearPoints();
-    Random random = new Random(1);
-    // identity function
-    Function<Sequence<Double>, double[]> mapper = (genotype, listener) -> {
-      final double[] solution = new double[genotype.size()];
-      for (int i = 0; i < genotype.size(); i++) {
-        solution[i] = genotype.get(i);
-      }
-      return solution;
-    };
-    CovarianceMatrixAdaptationES<double[], Double> cmaes = new CovarianceMatrixAdaptationES<>(
-            16,
-            5d, 10d,
-            new ComparableRanker(new FitnessComparator(Function.identity())),
-            mapper,
-            Lists.newArrayList(new  FitnessEvaluations(5000)),
-            10000);
-    cmaes.solve(problem, random, executor, Listener.onExecutor(listener(new Basic(),
-            new Population(),
-            new BestInfo<>((Function) problem.getFitnessFunction(), "%5.3f"),
-            new BestPrinter(new DoubleArrayPrinter("%+3.1f"), "%s")
-    ), executor));
-  }
-
-  private void sphereCMAES(ExecutorService executor) throws IOException, InterruptedException, ExecutionException {
-    Problem<double[], Double> problem = new Sphere();
-    Random random = new Random(1);
-    // identity function
-    Function<Sequence<Double>, double[]> mapper = (genotype, listener) -> {
-      final double[] solution = new double[genotype.size()];
-      for (int i = 0; i < genotype.size(); i++) {
-        solution[i] = genotype.get(i);
-      }
-      return solution;
-    };
-    CovarianceMatrixAdaptationES<double[], Double> cmaes = new CovarianceMatrixAdaptationES<>(
-            16,
-            -10, 10,
-            new ComparableRanker(new FitnessComparator(Function.identity())),
-            mapper,
-            Lists.newArrayList(new  FitnessEvaluations(5000)),
-            10000);
-    cmaes.solve(problem, random, executor, Listener.onExecutor(listener(new Basic(),
-            new Population(),
-            new BestInfo<>((Function) problem.getFitnessFunction(), "%5.3f"),
-            new BestPrinter(new DoubleArrayPrinter("%+3.1f"), "%s")
-    ), executor));
-  }
-
-  private void rastriginCMAES(ExecutorService executor) throws IOException, InterruptedException, ExecutionException {
-    Problem<double[], Double> problem = new Rastrigin();
-    Random random = new Random(1);
-    // identity function
-    Function<Sequence<Double>, double[]> mapper = (genotype, listener) -> {
-      final double[] solution = new double[genotype.size()];
-      for (int i = 0; i < genotype.size(); i++) {
-        solution[i] = genotype.get(i);
-      }
-      return solution;
-    };
-    CovarianceMatrixAdaptationES<double[], Double> cmaes = new CovarianceMatrixAdaptationES<>(
-            16,
-            -5.12, 5.12,
-            new ComparableRanker(new FitnessComparator(Function.identity())),
-            mapper,
-            Lists.newArrayList(new  FitnessEvaluations(5000)),
-            10000);
-    cmaes.solve(problem, random, executor, Listener.onExecutor(listener(new Basic(),
-            new Population(),
-            new BestInfo<>((Function) problem.getFitnessFunction(), "%5.3f"),
-            new BestPrinter(new DoubleArrayPrinter("%+3.1f"), "%s")
-    ), executor));
-  }
-
-  private void treeSizeBiasedGenerator(ExecutorService executor) throws IOException, InterruptedException, ExecutionException {
-    GrammarBasedProblem<Boolean, Node<Boolean>, Double> p = new TreeSize(2, 1);
-    System.out.println(p.getGrammar());
-    BiasedGenerator<Boolean, Node<Boolean>, Double> bg = new BiasedGenerator<>(
-            new Filler<>(10, new Percentile<>(0.2f)),
-            //new Uniform<>(),
-            0, 0, 100, 1, 10,
-            Lists.newArrayList(new FitnessEvaluations(10000)),
-            10000);
-    Random random = new Random(1);
-    bg.solve(p, random, executor, Listener.onExecutor(listener(
-            new Basic(),
-            new Population(),
-            new BestInfo<>("%8.6f")
-    ), executor));
-  }
-
-  private void textBiasedGenerator(ExecutorService executor) throws IOException, InterruptedException, ExecutionException {
-    GrammarBasedProblem<String, String, Double> p = new Text("Hello World!");
-    System.out.println(p.getGrammar());
-    BiasedGenerator<String, String, Double> bg = new BiasedGenerator<>(
-            //new Filler<>(10, new Percentile<>(0.1f)),
-            new Filler<>(10, new PercentileProportional(0.01f)),
-            //new Uniform<>(),
-            4, 4, 100, 1, 20,
-            Lists.newArrayList(new FitnessEvaluations(10000)),
-            10000);
-    Random random = new Random(1);
-    bg.solve(p, random, executor, Listener.onExecutor(listener(
-            new Basic(),
-            new Population(),
-            new BestInfo<>("%8.6f"),
-            new BestPrinter(null, "%s")
-    ), executor));
-  }
-
-  private void parity(ExecutorService executor) throws IOException, InterruptedException, ExecutionException {
-    final GrammarBasedProblem<String, List<Node<Element>>, Double> p = new EvenParity(8);
-    Map<GeneticOperator<Node<String>>, Double> operators = new LinkedHashMap<>();
-    operators.put(new StandardTreeMutation<>(12, p.getGrammar()), 0.2d);
-    operators.put(new StandardTreeCrossover<>(12), 0.8d);
-    StandardEvolver<Node<String>, List<Node<Element>>, Double> evolver = new StandardEvolver<>(
-            100,
-            new RampedHalfAndHalf<>(3, 12, p.getGrammar()),
-            new ComparableRanker(new FitnessComparator<>(Function.identity())),
-            p.getSolutionMapper(),
-            operators,
-            new Tournament<>(3),
-            new Worst<>(),
-            500,
-            true,
-            Lists.newArrayList(new FitnessEvaluations(10000), new PerfectFitness<>(p.getFitnessFunction())),
-            10000,
-            false
-    );
-=======
     //runOneMax();
     //runLinearPoints();
     //runGrammarBasedSymbolicRegression();
     //runGrammarBasedSymbolicRegressionMO();
     runGrammarBasedParity();
+    //runSphere();
+    //runRastrigin();
   }
 
   public void runLinearPoints() {
->>>>>>> b8f256c6
     Random r = new Random(1);
     Problem<Sequence<Double>, Double> p = new LinearPoints();
     List<Evolver<Sequence<Double>, Sequence<Double>, Double>> evolvers = List.of(
@@ -649,4 +389,101 @@
     }
   }
 
+  public void runSphere() {
+    Random r = new Random(1);
+    Problem<Sequence<Double>, Double> p = new Sphere();
+    List<Evolver<Sequence<Double>, Sequence<Double>, Double>> evolvers = List.of(
+            new StandardEvolver<>(
+                    Function.identity(),
+                    new UniformDoubleSequenceFactory(-10, 10, 10),
+                    PartialComparator.from(Double.class).on(Individual::getFitness),
+                    100,
+                    Map.of(new GeometricCrossover(Range.open(-1d, 2d)).andThen(new GaussianMutation(0.01)), 1d),
+                    new Tournament(5),
+                    new Worst(),
+                    100,
+                    true
+            ),
+            new CMAESEvolver<>(
+                    Function.identity(),
+                    new UniformDoubleSequenceFactory(-10, 10, 10),
+                    PartialComparator.from(Double.class).on(Individual::getFitness),
+                    10,
+                    -10,
+                    10
+            )
+    );
+    for (Evolver<Sequence<Double>, Sequence<Double>, Double> evolver : evolvers) {
+      System.out.println(evolver.getClass().getSimpleName());
+      try {
+        Collection<Sequence<Double>> solutions = evolver.solve(
+                p.getFitnessFunction(),
+                new TargetFitness<>(0d).or(new Iterations(100)),
+                r,
+                executorService,
+                listener(
+                        new Basic(),
+                        new Population(),
+                        new Diversity(),
+                        new BestInfo("%5.3f"),
+                        new FunctionOfOneBest<>(i -> List.of(new Item(
+                                "solution",
+                                i.getSolution().stream().map(d -> String.format("%5.2f", d)).collect(Collectors.joining(",")),
+                                "%s")))
+                ));
+        System.out.printf("Found %d solutions with %s.%n", solutions.size(), evolver.getClass().getSimpleName());
+      } catch (InterruptedException | ExecutionException e) {
+        e.printStackTrace();
+      }
+    }
+  }
+
+  public void runRastrigin() {
+    Random r = new Random(1);
+    Problem<Sequence<Double>, Double> p = new Rastrigin();
+    List<Evolver<Sequence<Double>, Sequence<Double>, Double>> evolvers = List.of(
+            new StandardEvolver<>(
+                    Function.identity(),
+                    new UniformDoubleSequenceFactory(-5.12, 5.12, 10),
+                    PartialComparator.from(Double.class).on(Individual::getFitness),
+                    100,
+                    Map.of(new GeometricCrossover(Range.open(-1d, 2d)).andThen(new GaussianMutation(0.01)), 1d),
+                    new Tournament(5),
+                    new Worst(),
+                    100,
+                    true
+            ),
+            new CMAESEvolver<>(
+                    Function.identity(),
+                    new UniformDoubleSequenceFactory(-5.12, 5.12, 10),
+                    PartialComparator.from(Double.class).on(Individual::getFitness),
+                    10,
+                    -5.12,
+                    5.12
+            )
+    );
+    for (Evolver<Sequence<Double>, Sequence<Double>, Double> evolver : evolvers) {
+      System.out.println(evolver.getClass().getSimpleName());
+      try {
+        Collection<Sequence<Double>> solutions = evolver.solve(
+                p.getFitnessFunction(),
+                new TargetFitness<>(0d).or(new Iterations(100)),
+                r,
+                executorService,
+                listener(
+                        new Basic(),
+                        new Population(),
+                        new Diversity(),
+                        new BestInfo("%5.3f"),
+                        new FunctionOfOneBest<>(i -> List.of(new Item(
+                                "solution",
+                                i.getSolution().stream().map(d -> String.format("%5.2f", d)).collect(Collectors.joining(",")),
+                                "%s")))
+                ));
+        System.out.printf("Found %d solutions with %s.%n", solutions.size(), evolver.getClass().getSimpleName());
+      } catch (InterruptedException | ExecutionException e) {
+        e.printStackTrace();
+      }
+    }
+  }
 }