ea.experiment(
<<<<<<< HEAD
  runs = (randomGenerator = (seed = [1:1:10]) * [ea.rg.defaultRG()]) *
    (solver = [
      ea.s.bitStringGa(
        mapper = ea.m.identity();
        nPop=100;
        nEval = 10000
      );
      ea.s.bitStringCabea(
        mapper = ea.m.identity();
        gridSize = 10;
        nEval = 10000
      )
=======
  runs = (randomGenerator = (seed = [1:1:3]) * [ea.rg.defaultRG()]) *
    (solver = (nEval = [10000]) * [
      ea.s.bitStringGa(mapper = ea.m.identity());
      ea.s.bitStringCabea(mapper = ea.m.identity())
>>>>>>> afd4754e
    ]) * [
    ea.run(problem = ea.p.s.oneMax(p = 100));
    ea.run(problem = ea.p.s.oneMax(p = 1000))
  ];
  listeners = [
    ea.l.console(
      functions = [
        ea.nf.size(f = ea.nf.genotype(individual = ea.nf.best()); s = "%3d");
        ea.nf.fitness(individual = ea.nf.best(); s = "%6.4f");
        ea.nf.hist(collection = ea.nf.each(map = ea.nf.fitness(); collection = ea.nf.all()));
        ea.nf.percentile(collection = ea.nf.each(map = ea.nf.fitness(); collection = ea.nf.all()); p = 0.75; s = "%6.4f");
        ea.nf.solution(individual = ea.nf.best(); s = "%60.60s")
      ];
<<<<<<< HEAD
      runKeys = ["{solver:%#s}"]
    );
        ea.l.bestCsv(
          filePath = "/home/gpietrop/cabea/ds/bs.csv";
          functions = [
            ea.nf.size(f = ea.nf.genotype(individual = ea.nf.best()); s = "%3d");
                    ea.nf.fitness(individual = ea.nf.best(); s = "%6.4f");
                    ea.nf.hist(collection = ea.nf.each(map = ea.nf.fitness(); collection = ea.nf.all()));
                    ea.nf.percentile(collection = ea.nf.each(map = ea.nf.fitness(); collection = ea.nf.all()); p = 0.75; s = "%6.4f");
                    ea.nf.solution(individual = ea.nf.best(); s = "%60.60s")
                  ];
            runKeys = ["{solver:%#s}"]
        )
      ]
    )
=======
      runKeys = ["{solver:%#s}"; "{randomGenerator.seed}"; "{problem.p}"]
    )
  ]
)
>>>>>>> afd4754e
<|MERGE_RESOLUTION|>--- conflicted
+++ resolved
@@ -1,23 +1,8 @@
 ea.experiment(
-<<<<<<< HEAD
-  runs = (randomGenerator = (seed = [1:1:10]) * [ea.rg.defaultRG()]) *
-    (solver = [
-      ea.s.bitStringGa(
-        mapper = ea.m.identity();
-        nPop=100;
-        nEval = 10000
-      );
-      ea.s.bitStringCabea(
-        mapper = ea.m.identity();
-        gridSize = 10;
-        nEval = 10000
-      )
-=======
   runs = (randomGenerator = (seed = [1:1:3]) * [ea.rg.defaultRG()]) *
     (solver = (nEval = [10000]) * [
       ea.s.bitStringGa(mapper = ea.m.identity());
       ea.s.bitStringCabea(mapper = ea.m.identity())
->>>>>>> afd4754e
     ]) * [
     ea.run(problem = ea.p.s.oneMax(p = 100));
     ea.run(problem = ea.p.s.oneMax(p = 1000))
@@ -31,25 +16,7 @@
         ea.nf.percentile(collection = ea.nf.each(map = ea.nf.fitness(); collection = ea.nf.all()); p = 0.75; s = "%6.4f");
         ea.nf.solution(individual = ea.nf.best(); s = "%60.60s")
       ];
-<<<<<<< HEAD
-      runKeys = ["{solver:%#s}"]
-    );
-        ea.l.bestCsv(
-          filePath = "/home/gpietrop/cabea/ds/bs.csv";
-          functions = [
-            ea.nf.size(f = ea.nf.genotype(individual = ea.nf.best()); s = "%3d");
-                    ea.nf.fitness(individual = ea.nf.best(); s = "%6.4f");
-                    ea.nf.hist(collection = ea.nf.each(map = ea.nf.fitness(); collection = ea.nf.all()));
-                    ea.nf.percentile(collection = ea.nf.each(map = ea.nf.fitness(); collection = ea.nf.all()); p = 0.75; s = "%6.4f");
-                    ea.nf.solution(individual = ea.nf.best(); s = "%60.60s")
-                  ];
-            runKeys = ["{solver:%#s}"]
-        )
-      ]
-    )
-=======
       runKeys = ["{solver:%#s}"; "{randomGenerator.seed}"; "{problem.p}"]
     )
   ]
-)
->>>>>>> afd4754e
+)