ea.experiment(
  runs = (randomGenerator = (seed = [1:1:1]) * [ea.rg.defaultRG()]) *
    (solver = [
      ea.s.bitStringGa(
        mapper = ea.m.identity();
        nPop=900;
        nEval = 10000
      );
      ea.s.bitStringCabea(
        mapper = ea.m.identity();
<<<<<<< HEAD
        nEval = 1000
=======
        gridSize = 30;
        nEval = 10000
>>>>>>> 723275ba
      )
    ]) * [
    ea.run(
      problem = ea.p.s.oneMax(p = 1000)
    )
  ];
  listeners = [
    ea.l.console(
      functions = [
        ea.nf.size(f = ea.nf.genotype(individual = ea.nf.best()); s = "%3d");
        ea.nf.fitness(individual = ea.nf.best(); s = "%6.4f");
        ea.nf.hist(collection = ea.nf.each(map = ea.nf.fitness(); collection = ea.nf.all()));
        ea.nf.percentile(collection = ea.nf.each(map = ea.nf.fitness(); collection = ea.nf.all()); p = 0.75; s = "%6.4f");
        ea.nf.solution(individual = ea.nf.best(); s = "%60.60s")
      ];
      runKeys = ["{solver:%#s}"]
    )
  ]
)<|MERGE_RESOLUTION|>--- conflicted
+++ resolved
@@ -8,12 +8,8 @@
       );
       ea.s.bitStringCabea(
         mapper = ea.m.identity();
-<<<<<<< HEAD
-        nEval = 1000
-=======
         gridSize = 30;
         nEval = 10000
->>>>>>> 723275ba
       )
     ]) * [
     ea.run(
