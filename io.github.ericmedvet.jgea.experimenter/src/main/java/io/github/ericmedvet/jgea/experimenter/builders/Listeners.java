--- conflicted
+++ resolved
@@ -32,15 +32,9 @@
 import io.github.ericmedvet.jgea.experimenter.listener.HeatMapVideoAccumulatorFactory;
 import io.github.ericmedvet.jgea.experimenter.listener.decoupled.*;
 import io.github.ericmedvet.jgea.experimenter.listener.net.NetMultiSink;
-import io.github.ericmedvet.jgea.experimenter.listener.plot.ImagePlotter;
-import io.github.ericmedvet.jgea.experimenter.listener.plot.XYPlot;
-import io.github.ericmedvet.jgea.experimenter.listener.plot.XYSinglePlotAccumulatorFactory;
 import io.github.ericmedvet.jgea.experimenter.listener.telegram.TelegramUpdater;
-<<<<<<< HEAD
-=======
 import io.github.ericmedvet.jgea.experimenter.util.ImagePlotters;
 import io.github.ericmedvet.jgea.experimenter.util.PlotTableBuilder;
->>>>>>> afd4754e
 import io.github.ericmedvet.jnb.core.*;
 import java.awt.*;
 import java.io.*;
@@ -51,7 +45,6 @@
 import java.util.concurrent.ExecutorService;
 import java.util.function.BiFunction;
 import java.util.logging.Logger;
-import javax.imageio.ImageIO;
 
 @Discoverable(prefixTemplate = "ea.listener|l")
 public class Listeners {
@@ -102,53 +95,6 @@
 
   @SuppressWarnings("unused")
   public static <G, S, Q>
-      BiFunction<Experiment, ExecutorService, ListenerFactory<POCPopulationState<?, G, S, Q>, Run<?, G, S, Q>>>
-          expPlotSaver(
-              @Param("plot")
-                  AccumulatorFactory<POCPopulationState<?, G, S, Q>, XYPlot, Run<?, G, S, Q>> plot,
-              @Param(value = "w", dI = 600) int w,
-              @Param(value = "h", dI = 600) int h,
-              @Param("filePath") String filePath) {
-    ImagePlotter imagePlotter = new ImagePlotter(w, h);
-    return (experiment, executorService) -> new ListenerFactoryAndMonitor<>(
-        plot.thenOnShutdown(ps -> {
-          File file = Misc.checkExistenceAndChangeName(new File(filePath));
-          try {
-            ImageIO.write(imagePlotter.plot(ps.get(ps.size() - 1)), "png", file);
-          } catch (IOException e) {
-            L.severe("Cannot save plot at `%s`: %s".formatted(file.getPath(), e));
-          }
-        }),
-        executorService,
-        false);
-  }
-
-  @SuppressWarnings("unused")
-  public static <G, S, Q>
-      BiFunction<Experiment, ExecutorService, ListenerFactory<POCPopulationState<?, G, S, Q>, Run<?, G, S, Q>>>
-          runPlotSaver(
-              @Param("plot")
-                  AccumulatorFactory<POCPopulationState<?, G, S, Q>, XYPlot, Run<?, G, S, Q>> plot,
-              @Param(value = "w", dI = 600) int w,
-              @Param(value = "h", dI = 600) int h,
-              @Param(value = "filePathTemplate", dS = "run-{index:%04d}.png") String filePathTemplate) {
-    ImagePlotter imagePlotter = new ImagePlotter(w, h);
-    return (experiment, executorService) -> new ListenerFactoryAndMonitor<>(
-        plot.thenOnDone((run, p) -> {
-          File file = Misc.checkExistenceAndChangeName(new File(Utils.interpolate(filePathTemplate, run)));
-          try {
-
-            ImageIO.write(imagePlotter.plot(p), "png", file);
-          } catch (IOException e) {
-            L.severe("Cannot save plot at `%s`: %s".formatted(file, e));
-          }
-        }),
-        executorService,
-        false);
-  }
-
-  @SuppressWarnings("unused")
-  public static <G, S, Q>
       BiFunction<
               Experiment,
               ExecutorService,
@@ -164,7 +110,7 @@
                   List<NamedFunction<? super POCPopulationState<?, G, S, Q>, ?>> stateFunctions,
               @Param("individualFunctions")
                   List<NamedFunction<? super Individual<G, S, Q>, ?>> individualFunctions,
-              @Param("runKeys") List<Map.Entry<String, String>> runKeys,
+              @Param("runKeys") List<String> runKeys,
               @Param(value = "deferred") boolean deferred,
               @Param(value = "onlyLast") boolean onlyLast) {
     record PopIndividualPair<G, S, Q>(POCPopulationState<?, G, S, Q> pop, Individual<G, S, Q> individual) {}
@@ -240,7 +186,7 @@
                       defaultStateFunctions,
               @Param(value = "functions")
                   List<NamedFunction<? super POCPopulationState<?, G, S, Q>, ?>> stateFunctions,
-              @Param("runKeys") List<Map.Entry<String, String>> runKeys,
+              @Param("runKeys") List<String> runKeys,
               @Param(value = "deferred") boolean deferred,
               @Param(value = "onlyLast") boolean onlyLast) {
     return (experiment, executorService) -> new ListenerFactoryAndMonitor<>(
@@ -255,20 +201,20 @@
   }
 
   private static <G, S, Q> List<NamedFunction<? super Run<?, G, S, Q>, ?>> buildRunNamedFunctions(
-      List<Map.Entry<String, String>> runKeys, Experiment experiment) {
+      List<String> runKeys, Experiment experiment) {
     List<NamedFunction<? super Run<?, G, S, Q>, ?>> functions = new ArrayList<>();
     runKeys.stream()
         .map(k -> NamedFunction.build(
-            k.getKey(),
+            String.join("+", Utils.interpolationKeys(k)),
             "%"
                 .concat(""
                     + experiment.runs().stream()
-                        .map(r -> Utils.interpolate(k.getValue(), r.map()))
+                        .map(r -> Utils.interpolate(k, r.map()))
                         .mapToInt(String::length)
                         .max()
                         .orElse(10))
                 .concat("s"),
-            (Run<?, G, S, Q> run) -> Utils.interpolate(k.getValue(), run.map())))
+            (Run<?, G, S, Q> run) -> Utils.interpolate(k, run.map())))
         .forEach(functions::add);
     return Collections.unmodifiableList(functions);
   }
@@ -295,7 +241,7 @@
                       defaultStateFunctions,
               @Param(value = "functions")
                   List<NamedFunction<? super POCPopulationState<?, G, S, Q>, ?>> stateFunctions,
-              @Param("runKeys") List<Map.Entry<String, String>> runKeys,
+              @Param("runKeys") List<String> runKeys,
               @Param(value = "deferred") boolean deferred,
               @Param(value = "onlyLast") boolean onlyLast) {
     return (experiment, executorService) -> new ListenerFactoryAndMonitor<>(
@@ -325,49 +271,6 @@
           String.format("Cannot read credentials at %s: %s", credentialFilePath, e));
     }
     return credential;
-  }
-
-  public static <G, S, Q>
-      BiFunction<Experiment, ExecutorService, ListenerFactory<POCPopulationState<?, G, S, Q>, Run<?, G, S, Q>>>
-          net(
-              @Param(
-                      value = "defaultFunctions",
-                      dNPMs = {
-                        "ea.nf.iterations()",
-                        "ea.nf.evals()",
-                        "ea.nf.births()",
-                        "ea.nf.elapsed()",
-                        "ea.nf.size(f=ea.nf.all())",
-                        "ea.nf.size(f=ea.nf.firsts())",
-                        "ea.nf.size(f=ea.nf.lasts())",
-                        "ea.nf.uniqueness(collection=ea.nf.each(map=ea.nf.genotype();collection=ea.nf.all()))",
-                        "ea.nf.uniqueness(collection=ea.nf.each(map=ea.nf.solution();collection=ea.nf.all()))",
-                        "ea.nf.uniqueness(collection=ea.nf.each(map=ea.nf.fitness();collection=ea.nf.all()))"
-                      })
-                  List<NamedFunction<? super POCPopulationState<?, G, S, Q>, ?>>
-                      defaultStateFunctions,
-              @Param(value = "functions")
-                  List<NamedFunction<? super POCPopulationState<?, G, S, Q>, ?>> stateFunctions,
-              @Param("runKeys") List<Map.Entry<String, String>> runKeys,
-              @Param(value = "serverAddress", dS = "127.0.0.1") String serverAddress,
-              @Param(value = "serverPort", dI = 10979) int serverPort,
-              @Param(value = "serverKeyFilePath") String serverKeyFilePath,
-              @Param(value = "pollInterval", dD = 1) double pollInterval) {
-    NetMultiSink netMultiSink =
-        new NetMultiSink(pollInterval, serverAddress, serverPort, getCredentialFromFile(serverKeyFilePath));
-    return (experiment, executorService) -> new ListenerFactoryAndMonitor<>(
-        new SinkListenerFactory<>(
-            Misc.concat(List.of(defaultStateFunctions, stateFunctions)),
-            buildRunNamedFunctions(runKeys, experiment),
-            experiment,
-            netMultiSink.getMachineSink(),
-            netMultiSink.getProcessSink(),
-            netMultiSink.getLogSink(),
-            netMultiSink.getExperimentSink(),
-            netMultiSink.getRunSink(),
-            netMultiSink.getDatItemSink()),
-        executorService,
-        false);
   }
 
   @SuppressWarnings("unused")
@@ -423,20 +326,14 @@
               @Param(
                       value = "defaultPlots",
                       dNPMs = {"ea.plot.elapsed()"})
-                  List<
-                          XYSinglePlotAccumulatorFactory<
-                              ? super POCPopulationState<?, G, S, Q>, Run<?, G, S, Q>>>
+                  List<PlotTableBuilder<? super POCPopulationState<?, G, S, Q>>>
                       defaultPlotTableBuilders,
               @Param("plots")
-                  List<
-                          XYSinglePlotAccumulatorFactory<
-                              ? super POCPopulationState<?, G, S, Q>, Run<?, G, S, Q>>>
-                      plotTableBuilders,
+                  List<PlotTableBuilder<? super POCPopulationState<?, G, S, Q>>> plotTableBuilders,
               @Param("accumulators")
                   List<AccumulatorFactory<? super POCPopulationState<?, G, S, Q>, ?, Run<?, G, S, Q>>>
                       accumulators,
-              @Param("runKeys")
-                  List<Map.Entry<String, String>> runKeys, // TODO: these are currently ignored
+              @Param("runKeys") List<String> runKeys, // TODO: these are currently ignored
               @Param(value = "deferred", dB = true) boolean deferred,
               @Param(value = "onlyLast") boolean onlyLast) {
     // read credential files
@@ -456,8 +353,6 @@
         onlyLast);
   }
 
-<<<<<<< HEAD
-=======
   @SuppressWarnings("unused")
   public static <G, S, Q>
       BiFunction<
@@ -534,7 +429,6 @@
         false);
   }
 
->>>>>>> afd4754e
   @SuppressWarnings("unused")
   public static <G, S, Q>
       BiFunction<Experiment, ExecutorService, ListenerFactory<POCPopulationState<?, G, S, Q>, Run<?, G, S, Q>>>
@@ -557,7 +451,7 @@
                       defaultStateFunctions,
               @Param(value = "functions")
                   List<NamedFunction<? super POCPopulationState<?, G, S, Q>, ?>> stateFunctions,
-              @Param("runKeys") List<Map.Entry<String, String>> runKeys) {
+              @Param("runKeys") List<String> runKeys) {
     DirectSinkSource<MachineKey, MachineInfo> machineSinkSource = new DirectSinkSource<>();
     DirectSinkSource<ProcessKey, ProcessInfo> processSinkSource = new DirectSinkSource<>();
     DirectSinkSource<ProcessKey, LogInfo> logSinkSource = new DirectSinkSource<>();
