--- conflicted
+++ resolved
@@ -68,7 +68,6 @@
 public class Solvers {
 
   private Solvers() {}
-<<<<<<< HEAD
 
   @SuppressWarnings("unused")
   public static <S, Q> Function<S, CellularAutomataBasedSolver<BitString, S, Q>> bitStringCabea(
@@ -152,126 +151,10 @@
   }
 
   @SuppressWarnings("unused")
-  public static <S, Q> Function<S, CellularAutomataBasedSolver<List<Double>, S, Q>> doubleStringCabea(
-      @Param(value = "mapper") InvertibleMapper<List<Double>, S> mapper,
-      @Param(value = "initialMinV", dD = -1d) double initialMinV,
-      @Param(value = "initialMaxV", dD = 1d) double initialMaxV,
-      @Param(value = "crossoverP", dD = 0.8d) double crossoverP,
-      @Param(value = "sigmaMut", dD = 0.35d) double sigmaMut,
-      @Param(value = "tournamentRate", dD = 0.05d) double tournamentRate,
-      @Param(value = "minNTournament", dI = 3) int minNTournament,
-      @Param(value = "nEval") int nEval,
-      @Param(value = "diversity") boolean diversity,
-      @Param(value = "remap") boolean remap,
-      @Param(value = "pMut", dD = 0.001d) double pMut,
-      @Param(value = "keepProbability", dD = 0.01d) double keepProbability,
-      @Param(value = "nTour", dI = 3) int nTour,
-=======
-
-  @SuppressWarnings("unused")
-  public static <S, Q> Function<S, CellularAutomataBasedSolver<BitString, S, Q>> bitStringCabea(
+  public static <S, Q> Function<S, StandardEvolver<BitString, S, Q>> bitStringGa(
       @Param(value = "mapper") InvertibleMapper<BitString, S> mapper,
       @Param(value = "crossoverP", dD = 0.8d) double crossoverP,
       @Param(value = "pMut", dD = 0.001d) double pMut,
-      @Param(value = "keepProbability", dD = 0.01d) double keepProbability,
-      @Param(value = "nTour", dI = 3) int nTour,
-      @Param(value = "nEval") int nEval,
->>>>>>> afd4754e
-      @Param(value = "toroidal", dB = true) boolean toroidal,
-      @Param(value = "mooreRadius", dI = 1) int mooreRadius,
-      @Param(value = "gridSize", dI = 10) int gridSize) {
-    return exampleS -> {
-<<<<<<< HEAD
-      IndependentFactory<List<Double>> doublesFactory = new FixedLengthListFactory<>(
-          mapper.exampleFor(exampleS).size(), new UniformDoubleFactory(initialMinV, initialMaxV));
-      Crossover<List<Double>> crossover = new HypercubeGeometricCrossover();
-      Map<GeneticOperator<List<Double>>, Double> geneticOperators = Map.ofEntries(
-          Map.entry(new GaussianMutation(sigmaMut), 1d - crossoverP),
-          Map.entry(crossover.andThen(new GaussianMutation(sigmaMut)), crossoverP));
-
-      return new CellularAutomataBasedSolver<>(
-          mapper.mapperFor(exampleS),
-          doublesFactory,
-=======
-      BitString exampleGenotype = mapper.exampleFor(exampleS);
-      IndependentFactory<BitString> factory = new BitStringFactory(exampleGenotype.size());
-      Map<GeneticOperator<BitString>, Double> geneticOperators = Map.ofEntries(
-          Map.entry(new BitStringFlipMutation(pMut), 1d - crossoverP),
-          Map.entry(new BitStringUniformCrossover().andThen(new BitStringFlipMutation(pMut)), crossoverP));
-      return new CellularAutomataBasedSolver<>(
-          mapper.mapperFor(exampleS),
-          factory,
-          StopConditions.nOfFitnessEvaluations(nEval),
-          Grid.create(gridSize, gridSize, true),
-          new CellularAutomataBasedSolver.MooreNeighborhood(mooreRadius, toroidal),
-          keepProbability,
-          geneticOperators,
-          new Tournament(nTour));
-    };
-  }
-
-  @SuppressWarnings("unused")
-  public static <S, Q> Function<S, CellularAutomataBasedSolver<Tree<Element>, S, Q>> srTreeCabea(
-      @Param(value = "mapper") InvertibleMapper<Tree<Element>, S> mapper,
-      @Param(value = "keepProbability", dD = 0.01d) double keepProbability,
-      @Param(
-              value = "constants",
-              dDs = {0.1, 1, 10})
-          List<Double> constants,
-      @Param(
-              value = "operators",
-              dSs = {"addition", "subtraction", "multiplication", "prot_division", "prot_log"})
-          List<Element.Operator> operators,
-      @Param(value = "minTreeH", dI = 4) int minTreeH,
-      @Param(value = "maxTreeH", dI = 10) int maxTreeH,
-      @Param(value = "crossoverP", dD = 0.8d) double crossoverP,
-      @Param(value = "nTour", dI = 3) int nTour,
-      @Param(value = "nEval") int nEval,
-      @Param(value = "toroidal", dB = true) boolean toroidal,
-      @Param(value = "mooreRadius", dI = 1) int mooreRadius,
-      @Param(value = "gridSize", dI = 10) int gridSize) {
-    return exampleS -> {
-      List<Element.Variable> variables = mapper.exampleFor(exampleS).visitDepth().stream()
-          .filter(e -> e instanceof Element.Variable)
-          .map(e -> ((Element.Variable) e).name())
-          .distinct()
-          .map(Element.Variable::new)
-          .toList();
-      List<Element.Constant> constantElements =
-          constants.stream().map(Element.Constant::new).toList();
-      IndependentFactory<Element> terminalFactory = IndependentFactory.oneOf(
-          IndependentFactory.picker(variables), IndependentFactory.picker(constantElements));
-      IndependentFactory<Element> nonTerminalFactory = IndependentFactory.picker(operators);
-      // single tree factory
-      TreeBuilder<Element> treeBuilder = new GrowTreeBuilder<>(x -> 2, nonTerminalFactory, terminalFactory);
-      Factory<Tree<Element>> treeFactory =
-          new RampedHalfAndHalf<>(minTreeH, maxTreeH, x -> 2, nonTerminalFactory, terminalFactory);
-      // operators
-      Map<GeneticOperator<Tree<Element>>, Double> geneticOperators = Map.ofEntries(
-          Map.entry(new SubtreeCrossover<>(maxTreeH), crossoverP),
-          Map.entry(new SubtreeMutation<>(maxTreeH, treeBuilder), 1d - crossoverP));
-      return new CellularAutomataBasedSolver<>(
-          mapper.mapperFor(exampleS),
-          treeFactory,
->>>>>>> afd4754e
-          StopConditions.nOfFitnessEvaluations(nEval),
-          Grid.create(gridSize, gridSize, true),
-          new CellularAutomataBasedSolver.MooreNeighborhood(mooreRadius, toroidal),
-          keepProbability,
-          geneticOperators,
-          new Tournament(nTour));
-    };
-  }
-
-  @SuppressWarnings("unused")
-  public static <S, Q> Function<S, StandardEvolver<BitString, S, Q>> bitStringGa(
-      @Param(value = "mapper") InvertibleMapper<BitString, S> mapper,
-      @Param(value = "crossoverP", dD = 0.8d) double crossoverP,
-<<<<<<< HEAD
-      @Param(value = "pMut", dD = 0.35d) double pMut,
-=======
-      @Param(value = "pMut", dD = 0.001d) double pMut,
->>>>>>> afd4754e
       @Param(value = "tournamentRate", dD = 0.05d) double tournamentRate,
       @Param(value = "minNTournament", dI = 3) int minNTournament,
       @Param(value = "nPop", dI = 100) int nPop,
