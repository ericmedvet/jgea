--- conflicted
+++ resolved
@@ -63,15 +63,9 @@
     <packaging>pom</packaging>
     <properties>
         <project.build.sourceEncoding>UTF-8</project.build.sourceEncoding>
-<<<<<<< HEAD
-        <jdk.version>18</jdk.version>
-        <revision>2.3.1</revision>
-        <jnb.version>1.0.2</jnb.version>
-=======
         <jdk.version>17</jdk.version>
         <revision>2.3.2</revision>
         <jnb.version>1.0.3</jnb.version>
->>>>>>> 01aaa463
     </properties>
     <dependencies>
     </dependencies>
