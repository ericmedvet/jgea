--- conflicted
+++ resolved
@@ -19,7 +19,6 @@
  */
 package io.github.ericmedvet.jgea.core.solver.mapelites;
 
-<<<<<<< HEAD
 import io.github.ericmedvet.jgea.core.order.PartialComparator;
 import io.github.ericmedvet.jnb.datastructure.Pair;
 import java.util.*;
@@ -48,7 +47,4 @@
             ? newPair
             : currentPair));
   }
-} // end of the class
-=======
-public class M1Strategy {}
->>>>>>> 8b4c42a1
+}